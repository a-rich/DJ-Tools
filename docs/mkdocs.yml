--- conflicted
+++ resolved
@@ -2,10 +2,7 @@
 repo_url: https://github.com/a-rich/DJ-Tools/
 edit_uri: tree/main/docs
 docs_dir: .
-<<<<<<< HEAD
 site_dir: ../site
-=======
->>>>>>> d53e8f42
 nav:
   - Home: index.md
   - Tutorials:
