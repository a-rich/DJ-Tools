"""This module is responsible for identifying any potential overlap between
tracks in one or more Spotify playlists with all the tracks already in the
beatcloud.
"""
from concurrent.futures import ThreadPoolExecutor
from itertools import groupby, product
import json
import logging
from operator import itemgetter
import os
from typing import Any, Dict, List, Optional, Set, Tuple, Union

from fuzzywuzzy import fuzz
import spotipy
from spotipy.oauth2 import SpotifyOAuth
from tqdm import tqdm


logger = logging.getLogger(__name__)


def check_playlists(
    config: Dict[str, Union[List, Dict, str, bool, int, float]],
    beatcloud_tracks: List[str] = [],
) -> Optional[List[str]]:
    """Gets track titles and artists from both Spotify playlist(s) and
        beatcloud and computes the Levenshtein similarity between their product
        in order to identify any overlapping tracks.

    Args:
        config: Configuration object.
        beatcloud_tracks: List of track artist - titles from S3.

    Returns:
        List of track artist - titles from S3.
    """
    spotify_tracks = get_spotify_tracks(config)
    if not spotify_tracks:
        logger.warn(
            "There are no Spotify tracks; make sure SPOTIFY_CHECK_PLAYLISTS "
            "has one or more keys from playlist_checker.json"
        )
        return
    if not beatcloud_tracks:
        beatcloud_tracks = get_beatcloud_tracks()
    matches = find_matches(spotify_tracks, beatcloud_tracks, config)
    logger.info(f"Spotify playlist(s) / beatcloud matches: {len(matches)}")
    for playlist, matches in groupby(
        sorted(matches, key=itemgetter(0)), key=itemgetter(0)
    ):
        logger.info(f"{playlist}:")
        for _, spotify_track, beatcloud_track, fuzz_ratio in matches:
            logger.info(f"\t{fuzz_ratio}: {spotify_track} | {beatcloud_track}")
    
    return beatcloud_tracks


def get_spotify_tracks(
    config: Dict[str, Union[List, Dict, str, bool, int, float]]
) -> Dict[str, Set[str]]:
    """Aggregates the tracks from one or more Spotify playlists into a
        dictionary mapped with playlist names.

    Args:
        config: Configuration object.
    
    Raises:
        KeyError: "SPOTIFY_CLIENT_ID", "SPOTIFY_CLIENT_SECRET", and
            "SPOTIFY_REDIRECT_URI" must be configured.

    Returns:
        Spotify track titles and artist names keyed by playlist name.
    """
    try:
        spotify = spotipy.Spotify(
            auth_manager=SpotifyOAuth(
                client_id=config["SPOTIFY_CLIENT_ID"],
                client_secret=config["SPOTIFY_CLIENT_SECRET"],
                redirect_uri=config["SPOTIFY_REDIRECT_URI"],
                scope="playlist-modify-public",
                cache_path=os.path.join(
                    os.path.dirname(__file__), ".spotify.cache"
                ).replace(os.sep, "/")
            )
        )
    except KeyError:
        raise KeyError(
            "Using the playlist_checker module requires the following config "
            "options: SPOTIFY_CLIENT_ID, SPOTIFY_CLIENT_SECRET, "
            "SPOTIFY_REDIRECT_URI"
        ) from KeyError 

<<<<<<< HEAD
    with open(
        os.path.join(
            os.path.dirname(os.path.dirname(__file__)),
            "configs",
            "playlist_checker.json",
        ).replace(os.sep, "/"),
        encoding="utf-8",
    ) as _file:
=======
    playlist_ids_path = os.path.join(
        os.path.dirname(os.path.dirname(__file__)),
        "configs",
        "playlist_checker.json",
    ).replace(os.sep, "/")
    with open(playlist_ids_path, encoding="utf-8") as _file:
>>>>>>> 0b9281e8
        playlist_ids = {
            key.lower(): value for key, value in json.load(_file).items()
        }
    playlist_tracks = {}
    for playlist in config.get("SPOTIFY_CHECK_PLAYLISTS", []):
        playlist_id = playlist_ids.get(playlist.lower())
        if not playlist_id:
            logger.error(f"{playlist} not in playlist_checker.json")
            continue

        logger.info(f'Getting tracks from Spotify playlist "{playlist}"...')
        playlist_tracks[playlist] = get_playlist_tracks(spotify, playlist_id)
        logger.info(f"Got {len(playlist_tracks[playlist])} tracks")

        if config.get("VERBOSITY", 0) > 0:
            for track in playlist_tracks[playlist]:
                logger.info(f"\t{track}")

    return playlist_tracks


def get_playlist_tracks(
    spotify: spotipy.Spotify, playlist_id: str
) -> Set[str]:
    """Queries Spotify API for a playlist and pulls tracks from it.

    Args:
        spotify: Spotify client.
        playlist_id: Playlist ID of Spotify playlist to pull tracks from.

    Raises:
        Exception: Playlist_id must correspond with a valid Spotify playlist.

    Returns:
        Spotify track titles and artist names from a given playlist.
    """
    try:
        playlist = spotify.playlist(playlist_id)
    except Exception:
        raise Exception(
            f"Failed to get playlist with ID {playlist_id}"
        ) from Exception

    result = playlist["tracks"]
    tracks = add_tracks(result)

    while result["next"]:
        result = spotify.next(result)
        tracks.extend(add_tracks(result))

    return set(tracks)


def add_tracks(result: Dict[str, Any]) -> List[str]:
    """Parses a page of Spotify API result tracks and returns a list of the
        track titles and artist names.

    Args:
        result: Paged result of Spotify tracks.

    Returns:
        Spotify track titles and artist names.
    """
    tracks = []
    for track in result["items"]:
        title = track["track"]["name"]
        artists = ", ".join([y["name"] for y in track["track"]["artists"]])
        tracks.append(f"{title} - {artists}")

    return tracks


def get_beatcloud_tracks() -> List[str]:
    """Lists all the music files in S3 and parses out the track titles and
        artist names.

    Returns:
        Beatcloud track titles and artist names.
    """
    logger.info("Getting tracks from the beatcloud...")
    cmd = "aws s3 ls --recursive s3://dj.beatcloud.com/dj/music/"
    with os.popen(cmd) as proc:
        output = proc.read().split("\n")
    tracks = [
        os.path.splitext(os.path.basename(track))[0]
        for track in output if track
    ]
    logger.info(f"Got {len(tracks)} tracks")

    return tracks


def find_matches(
    spotify_tracks: Dict[str, Set[str]],
    beatcloud_tracks: List[str],
    config: Dict[str, Union[List, Dict, str, bool, int, float]],
) -> List[Tuple[str, float]]:
    """Computes the Levenshtein similarity between the product of all beatcloud
        tracks with all the tracks in the given Spotify playlist(s) and returns
        those that match above a threshold.

    Args:
        spotify_tracks: Spotify track titles and artist names.
        beatcloud_tracks: Beatcloud track titles and artist names.
        config: Configuration object.

    Returns:
        List of tuples of Spotify playlist, Spotify track, Beatcloud track, andl
            Levenshtein distance.
    """
    spotify_tracks = [
        (playlist, track) for playlist, tracks in spotify_tracks.items()
        for track in tracks
    ]
    _product = list(product(spotify_tracks, beatcloud_tracks))
    _temp, beatcloud_tracks = zip(*_product)
    spotify_playlists, spotify_tracks = zip(*_temp)
    fuzz_ratio = config.get("CHECK_TRACK_OVERLAP_FUZZ_RATIO", 80)
    payload = [
        spotify_playlists,
        spotify_tracks,
        beatcloud_tracks,
        [fuzz_ratio] * len(_product),
    ]
    with ThreadPoolExecutor(max_workers=os.cpu_count() * 4) as executor:
        matches = list(
            filter(
                None,
                tqdm(
                    executor.map(compute_distance, *payload),
                    total=len(_product),
                    desc="Matching new and Beatcloud tracks",
                )
            )
        )

    return matches


def compute_distance(
    spotify_playlist: str,
    spotify_track: str,
    beatcloud_track: str,
    threshold: float,
) -> Tuple[str, float]:
    """Qualifies a match between a Spotify track and a beatcloud track using
        Levenshtein similarity.

    Args:
        spotify_playlist: Playlist that Spotify track belongs to.
        spotify_track: Spotify track title and artist name.
        beatcloud_track: Beatcloud track title and artist name
        threshold: Levenshtein similarity threshold for acceptance.

    Returns:
        Tuple of Spotify playlist, Spotify "TRACK TITLE - ARTIST NAME",
            beatcloud "TRACK TITLE - ARTIST NAME", Levenshtein similarity.
    """
    fuzz_ratio = fuzz.ratio(spotify_track, beatcloud_track)
    if fuzz_ratio >= threshold:
        return spotify_playlist, spotify_track, beatcloud_track, fuzz_ratio<|MERGE_RESOLUTION|>--- conflicted
+++ resolved
@@ -90,23 +90,12 @@
             "SPOTIFY_REDIRECT_URI"
         ) from KeyError 
 
-<<<<<<< HEAD
-    with open(
-        os.path.join(
-            os.path.dirname(os.path.dirname(__file__)),
-            "configs",
-            "playlist_checker.json",
-        ).replace(os.sep, "/"),
-        encoding="utf-8",
-    ) as _file:
-=======
     playlist_ids_path = os.path.join(
         os.path.dirname(os.path.dirname(__file__)),
         "configs",
         "playlist_checker.json",
     ).replace(os.sep, "/")
     with open(playlist_ids_path, encoding="utf-8") as _file:
->>>>>>> 0b9281e8
         playlist_ids = {
             key.lower(): value for key, value in json.load(_file).items()
         }
