--- conflicted
+++ resolved
@@ -54,10 +54,6 @@
     try:
         with open(
             os.path.join(config_dir, "config.json").replace(os.sep, "/"),
-<<<<<<< HEAD
-            "r",
-=======
->>>>>>> 0b9281e8
             encoding="utf-8",
         ) as _file:
             config = json.load(_file)
