"""Testing for the sync_operations module."""
from pathlib import Path
from unittest import mock

import pytest

from djtools.sync.sync_operations import (
    download_collection, download_music, upload_collection, upload_music
)


@pytest.mark.parametrize("playlist_name", ["", "playlist Uploads"])
@mock.patch(
    "djtools.sync.sync_operations.compare_tracks",
    mock.Mock(
        return_value=(
            ["file.mp3"],
            ["playlist/file.mp3"],
        ),
    ),
)
def test_download_music(playlist_name, config, tmpdir, caplog):
    """Test for the download_music function."""
    caplog.set_level("INFO")
    config.USB_PATH = tmpdir
    config.DOWNLOAD_SPOTIFY_PLAYLIST = playlist_name
    write_path = Path(tmpdir) / "DJ Music" / "file.mp3"
    cmd = [
        "aws",
        "s3",
        "sync",
        "s3://dj.beatcloud.com/dj/music/",
        write_path.parent.as_posix(),
    ]
    if playlist_name:
        cmd += ["--exclude", "*", "--include", "playlist/file.mp3"]
    cmd += ["--size-only"]

    def dummy_func():
        with open(write_path, mode="w", encoding="utf-8") as _file:
            _file.write("")

    with mock.patch(
        "djtools.sync.sync_operations.run_sync",
        side_effect=lambda *args, **kwargs: dummy_func()
    ) as mock_run_sync:
        download_music(config)
        mock_run_sync.assert_called_with(cmd)
    assert caplog.records[0].message == "Downloading track collection..."
    assert caplog.records[1].message == f"Found 0 files at {config.USB_PATH}"
    assert caplog.records[2].message == " ".join(cmd)
    assert caplog.records[3].message == "Found 1 new files"
    assert Path(caplog.records[4].message).name == "file.mp3"


@pytest.mark.parametrize("collection_is_dir", [True, False])
@mock.patch("djtools.sync.sync_operations.rewrite_track_paths")
@mock.patch("djtools.sync.sync_operations.Popen")
def test_download_collection(
    mock_popen,
    mock_rewrite_track_paths,
    collection_is_dir,
    config,
    rekordbox_xml,
    caplog,
):
    """Test for the download_collection function."""
    caplog.set_level("INFO")
    test_user = "test_user"
    other_user = "aweeeezy"
    new_xml = rekordbox_xml.parent / f"{other_user}_rekordbox.xml"
    new_xml.write_text(rekordbox_xml.read_text(encoding="utf-8"), encoding="utf-8")
    config.USER = test_user
    config.IMPORT_USER = other_user
    config.COLLECTION_PATH = rekordbox_xml
    config.PLATFORM = "rekordbox"
<<<<<<< HEAD
    download_collection(config)
=======
    process = mock_popen.return_value.__enter__.return_value
    process.wait.return_value = 0
    with mock.patch(
        "djtools.sync.sync_operations.Path.is_dir",
        lambda path: collection_is_dir,
    ):
        download_collection(config)
>>>>>>> b15cc243
    cmd = [
        "aws",
        "s3",
        "cp",
        f"s3://dj.beatcloud.com/dj/collections/{other_user}/"
        f"{config.PLATFORM}_collection",
        # NOTE(a-rich): since we could be passing a `rekordbox_xml` formatted
        # as a WindowsPath, the comparison needs to be made with `str(new_xml)`
        # (rather than `new_xml.as_posix()`).
        str(new_xml),
    ]
    if collection_is_dir:
        cmd.append("--recursive")
    assert caplog.records[0].message == (
        f"Downloading {config.IMPORT_USER}'s {config.PLATFORM} collection..."
    )
    assert caplog.records[1].message == " ".join(cmd)
    mock_rewrite_track_paths.assert_called_once()


@pytest.mark.parametrize(
    "discord_url", ["", "https://discord.com/api/webhooks/some-id/"]
)
@mock.patch("djtools.sync.sync_operations.run_sync", return_value=None)
@mock.patch("djtools.sync.sync_operations.webhook", return_value=None)
def test_upload_music(
    mock_webhook, mock_run_sync, discord_url, tmpdir, config, caplog
):
    """Test for the upload_music function."""
    caplog.set_level("INFO")
    config.USB_PATH = tmpdir
    config.DISCORD_URL = discord_url
    test_dir = Path(tmpdir) / "DJ Music"
    test_dir.mkdir(parents=True, exist_ok=True)
    for file_name in [".test_file.mp3", "test_file.mp3"]:
        with open(test_dir / file_name, mode="w", encoding="utf-8") as file_:
            file_.write("")
    upload_music(config)
    cmd = [
        "aws",
        "s3",
        "sync",
        test_dir.as_posix(),
        "s3://dj.beatcloud.com/dj/music/",
        "--size-only",
    ]
    assert caplog.records[0].message == "Removed 1 files..."
    assert Path(caplog.records[1].message).name == ".test_file.mp3"
    assert caplog.records[2].message == "Uploading track collection..."
    assert caplog.records[3].message == " ".join(cmd)
    assert len(list(test_dir.iterdir())) == 1
    mock_run_sync.assert_called_with(cmd)
    if discord_url:
        mock_webhook.assert_called_with(
            "https://discord.com/api/webhooks/some-id/", content=None
        )


@pytest.mark.parametrize("collection_is_dir", [True, False])
@mock.patch("djtools.sync.sync_operations.Popen")
def test_upload_collection(
    mock_popen, collection_is_dir, config, rekordbox_xml, caplog
):
    """Test for the upload_collection function."""
    caplog.set_level("INFO")
    user = "user"
    config.USER =user
    config.COLLECTION_PATH = rekordbox_xml
    config.PLATFORM = "rekordbox"
    cmd = (
        f"aws s3 cp {config.COLLECTION_PATH} "
        f"s3://dj.beatcloud.com/dj/collections/{user}/"
        f"{config.PLATFORM}_collection"
    )
    if collection_is_dir:
        cmd += " --recursive"
    process = mock_popen.return_value.__enter__.return_value
    process.wait.return_value = 0
    with mock.patch(
        "djtools.sync.sync_operations.Path.is_dir",
        lambda path: collection_is_dir,
    ):
        upload_collection(config)
    assert caplog.records[0].message == (
        f"Uploading {user}'s {config.PLATFORM} collection..."
    )
    assert caplog.records[1].message == cmd<|MERGE_RESOLUTION|>--- conflicted
+++ resolved
@@ -74,9 +74,6 @@
     config.IMPORT_USER = other_user
     config.COLLECTION_PATH = rekordbox_xml
     config.PLATFORM = "rekordbox"
-<<<<<<< HEAD
-    download_collection(config)
-=======
     process = mock_popen.return_value.__enter__.return_value
     process.wait.return_value = 0
     with mock.patch(
@@ -84,7 +81,6 @@
         lambda path: collection_is_dir,
     ):
         download_collection(config)
->>>>>>> b15cc243
     cmd = [
         "aws",
         "s3",
