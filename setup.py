--- conflicted
+++ resolved
@@ -71,11 +71,7 @@
 
 setup(
     name='dj_beatcloud',
-<<<<<<< HEAD
-    version='2.2.0-beta10',
-=======
     version='2.2.0-beta11',
->>>>>>> 2ede6ab7
     description='DJ Tools is a library for managing a collection of MP3 ' \
                 'and Rekordbox XML files.',
     long_description=LONG_DESCRIPTION,
